import { createLazyFileRoute } from "@tanstack/react-router";
import { DatabaseZap, Table as TableIcon, TextSearch, Workflow } from "lucide-react";
import { Bar, BarChart, ResponsiveContainer, XAxis, YAxis } from "recharts";

import { fetchOverview } from "@/api";
import { Card, CardContent, CardDescription, CardHeader, CardTitle } from "@/components/ui/card";
import { Skeleton } from "@/components/ui/skeleton";
import { Table, TableBody, TableCell, TableRow } from "@/components/ui/table";

export const Route = createLazyFileRoute("/")({
  component: Index,
  loader: () => fetchOverview(),
  pendingComponent: IndexSkeleton,
});

function Index() {
  const data = Route.useLoaderData();

  return (
    <>
      <h2 className="scroll-m-20 border-b pb-2 text-muted-foreground text-3xl tracking-tight first:mt-0">
        Exploring <span className="font-bold text-foreground">{data.file_name}</span>
      </h2>

      <div className="grid gap-4 md:grid-cols-2 md:gap-8 lg:grid-cols-4">
        <Card>
          <CardHeader className="flex flex-row items-center justify-between space-y-0 pb-2">
            <CardTitle className="text-sm font-medium">Tables</CardTitle>
            <TableIcon className="h-4 w-4 text-muted-foreground" />
          </CardHeader>
          <CardContent>
            <div className="text-2xl font-bold">{data.tables.toLocaleString()}</div>
            <p className="text-xs text-muted-foreground">The number of tables in the DB.</p>
          </CardContent>
        </Card>
        <Card>
          <CardHeader className="flex flex-row items-center justify-between space-y-0 pb-2">
            <CardTitle className="text-sm font-medium">Indexes</CardTitle>
            <DatabaseZap className="h-4 w-4 text-muted-foreground" />
          </CardHeader>
          <CardContent>
            <div className="text-2xl font-bold">{data.indexes.toLocaleString()}</div>
            <p className="text-xs text-muted-foreground">The number of indexes across the whole DB.</p>
          </CardContent>
        </Card>
        <Card>
          <CardHeader className="flex flex-row items-center justify-between space-y-0 pb-2">
            <CardTitle className="text-sm font-medium">Views</CardTitle>
            <TextSearch className="h-4 w-4 text-muted-foreground" />
          </CardHeader>
          <CardContent>
            <div className="text-2xl font-bold">{data.views.toLocaleString()}</div>
            <p className="text-xs text-muted-foreground">The number of views in the DB.</p>
          </CardContent>
        </Card>
        <Card>
          <CardHeader className="flex flex-row items-center justify-between space-y-0 pb-2">
            <CardTitle className="text-sm font-medium">Triggers</CardTitle>
            <Workflow className="h-4 w-4 text-muted-foreground" />
          </CardHeader>
          <CardContent>
            <div className="text-2xl font-bold">{data.triggers.toLocaleString()}</div>
            <p className="text-xs text-muted-foreground">The number of triggers in the DB.</p>
          </CardContent>
        </Card>
      </div>

      <div className="grid gap-4 lg:grid-cols-2 xl:grid-cols-7">
        <Card className="xl:col-span-4">
          <CardHeader>
            <CardTitle>Rows Per Table</CardTitle>
          </CardHeader>
          <CardContent className="pl-2">
            <TheBarChart counts={data.counts} />
          </CardContent>
        </Card>
        <Card className="xl:col-span-3">
          <CardHeader className="flex flex-row items-center">
            <div className="grid gap-2">
              <CardTitle>More metadata</CardTitle>
              <CardDescription>More info about the DB</CardDescription>
            </div>
          </CardHeader>
          <CardContent>
            <Table>
              <TableBody>
                <TableRow>
                  <TableCell>
                    <div className="font-medium">File size</div>
                    <div className="text-sm text-muted-foreground md:inline">The size of the DB on disk.</div>
                  </TableCell>
                  <TableCell className="text-right">{data.file_size}</TableCell>
                </TableRow>

                <TableRow>
                  <TableCell>
                    <div className="font-medium">SQLite version</div>
                    <div className="text-sm text-muted-foreground md:inline">
                      The SQLite version the DB was created with.
                    </div>
                  </TableCell>
                  <TableCell className="text-right">{data.sqlite_version}</TableCell>
                </TableRow>

                {data.created && (
                  <TableRow>
                    <TableCell>
                      <div className="font-medium">Created on</div>
                      <div className="text-sm text-muted-foreground md:inline">
                        The date and time when the DB was created.
                      </div>
                    </TableCell>
                    <TableCell className="text-right">{data.created.toUTCString()}</TableCell>
                  </TableRow>
                )}

                <TableRow>
                  <TableCell>
                    <div className="font-medium">Modified on</div>
                    <div className="text-sm text-muted-foreground md:inline">
                      The date and time when the DB was last modified.
                    </div>
                  </TableCell>
                  <TableCell className="text-right">{data.modified.toUTCString()}</TableCell>
                </TableRow>
              </TableBody>
            </Table>
          </CardContent>
        </Card>
      </div>
    </>
  );
}

type TheBarChartProps = {
  counts: {
    count: number;
    name: string;
  }[];
};

const compactrer = Intl.NumberFormat("en-US", {
  notation: "compact",
  maximumFractionDigits: 1,
});

export function TheBarChart({ counts }: TheBarChartProps) {
  return (
    <ResponsiveContainer width="100%" height={350}>
      <BarChart data={counts}>
        <XAxis dataKey="name" stroke="#888888" fontSize={12} tickLine={false} axisLine={false} />
        <YAxis
          stroke="#888888"
          fontSize={12}
          tickLine={false}
          axisLine={false}
<<<<<<< HEAD
          tickFormatter={(number) =>
            Intl.NumberFormat("en-US", { notation: "compact", maximumFractionDigits: 1 }).format(number)
          }
=======
          tickFormatter={(number) => compactrer.format(number)}
        />
        <Bar
          dataKey="count"
          fill="currentColor"
          radius={[4, 4, 0, 0]}
          className="fill-primary"
>>>>>>> e5cafbf0
        />
        <Bar dataKey="count" fill="currentColor" radius={[4, 4, 0, 0]} className="fill-primary" />
      </BarChart>
    </ResponsiveContainer>
  );
}

function IndexSkeleton() {
  return (
    <>
      <div className="flex flex-col gap-2">
        <Skeleton className="w-[50vw] h-[50px]" />
        <span className="border-b" />
      </div>

      <div className="grid gap-4 md:grid-cols-2 md:gap-8 lg:grid-cols-4">
        <Skeleton className="h-[100px]" />
        <Skeleton className="h-[100px]" />
        <Skeleton className="h-[100px]" />
        <Skeleton className="h-[100px]" />
      </div>

      <div className="w-full grid gap-4 lg:grid-cols-2 xl:grid-cols-7">
        <Skeleton className="xl:col-span-4 h-[400px]" />
        <Skeleton className="xl:col-span-3 h-[400px]" />
      </div>
    </>
  );
}<|MERGE_RESOLUTION|>--- conflicted
+++ resolved
@@ -154,11 +154,6 @@
           fontSize={12}
           tickLine={false}
           axisLine={false}
-<<<<<<< HEAD
-          tickFormatter={(number) =>
-            Intl.NumberFormat("en-US", { notation: "compact", maximumFractionDigits: 1 }).format(number)
-          }
-=======
           tickFormatter={(number) => compactrer.format(number)}
         />
         <Bar
@@ -166,7 +161,6 @@
           fill="currentColor"
           radius={[4, 4, 0, 0]}
           className="fill-primary"
->>>>>>> e5cafbf0
         />
         <Bar dataKey="count" fill="currentColor" radius={[4, 4, 0, 0]} className="fill-primary" />
       </BarChart>
